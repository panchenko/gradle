/*
 * Copyright 2011 the original author or authors.
 *
 * Licensed under the Apache License, Version 2.0 (the "License");
 * you may not use this file except in compliance with the License.
 * You may obtain a copy of the License at
 *
 *      http://www.apache.org/licenses/LICENSE-2.0
 *
 * Unless required by applicable law or agreed to in writing, software
 * distributed under the License is distributed on an "AS IS" BASIS,
 * WITHOUT WARRANTIES OR CONDITIONS OF ANY KIND, either express or implied.
 * See the License for the specific language governing permissions and
 * limitations under the License.
 */

package org.gradle.api.internal.artifacts.configurations;

import groovy.lang.Closure;
import org.gradle.api.Action;
import org.gradle.api.DomainObjectSet;
import org.gradle.api.InvalidUserDataException;
import org.gradle.api.artifacts.*;
import org.gradle.api.artifacts.result.ResolutionResult;
import org.gradle.api.file.FileCollection;
import org.gradle.api.internal.CompositeDomainObjectSet;
import org.gradle.api.internal.DefaultDomainObjectSet;
import org.gradle.api.internal.artifacts.*;
import org.gradle.api.internal.file.AbstractFileCollection;
import org.gradle.api.specs.Spec;
import org.gradle.api.specs.Specs;
import org.gradle.api.tasks.TaskDependency;
import org.gradle.internal.Actions;
import org.gradle.listener.ClosureBackedMethodInvocationDispatch;
import org.gradle.listener.ListenerBroadcast;
import org.gradle.listener.ListenerManager;
import org.gradle.util.CollectionUtils;
import org.gradle.util.ConfigureUtil;
import org.gradle.util.DeprecationLogger;
import org.gradle.util.WrapUtil;

import java.io.File;
import java.util.*;

import static org.apache.ivy.core.module.descriptor.Configuration.Visibility;

public class DefaultConfiguration extends AbstractFileCollection implements ConfigurationInternal {
    private final String path;
    private final String name;

    private Visibility visibility = Visibility.PUBLIC;
    private boolean transitive = true;
    private Set<Configuration> extendsFrom = new LinkedHashSet<Configuration>();
    private String description;
    private ConfigurationsProvider configurationsProvider;
    private final ConfigurationResolver resolver;
    private final ListenerManager listenerManager;
    private final DependencyMetaDataProvider metaDataProvider;
    private final DefaultDependencySet dependencies;
    private final CompositeDomainObjectSet<Dependency> inheritedDependencies;
    private final DefaultDependencySet allDependencies;
    private final DefaultPublishArtifactSet artifacts;
    private final CompositeDomainObjectSet<PublishArtifact> inheritedArtifacts;
    private final DefaultPublishArtifactSet allArtifacts;
    private final ConfigurationResolvableDependencies resolvableDependencies = new ConfigurationResolvableDependencies();
    private final ListenerBroadcast<DependencyResolutionListener> resolutionListenerBroadcast;
    private Set<ExcludeRule> excludeRules = new LinkedHashSet<ExcludeRule>();

    // This lock only protects the following fields
    private final Object lock = new Object();
    private State state = State.UNRESOLVED;
    private boolean includedInResult;
    private ResolverResults cachedResolverResults;
    private final ResolutionStrategyInternal resolutionStrategy;

    public DefaultConfiguration(String path, String name, ConfigurationsProvider configurationsProvider,
                                ConfigurationResolver resolver, ListenerManager listenerManager,
                                DependencyMetaDataProvider metaDataProvider,
                                ResolutionStrategyInternal resolutionStrategy) {
        this.path = path;
        this.name = name;
        this.configurationsProvider = configurationsProvider;
        this.resolver = resolver;
        this.listenerManager = listenerManager;
        this.metaDataProvider = metaDataProvider;
        this.resolutionStrategy = resolutionStrategy;

        resolutionListenerBroadcast = listenerManager.createAnonymousBroadcaster(DependencyResolutionListener.class);

        VetoContainerChangeAction veto = new VetoContainerChangeAction();

        DefaultDomainObjectSet<Dependency> ownDependencies = new DefaultDomainObjectSet<Dependency>(Dependency.class);
        ownDependencies.beforeChange(veto);

        dependencies = new DefaultDependencySet(String.format("%s dependencies", getDisplayName()), ownDependencies);
<<<<<<< HEAD
        inheritedDependencies = CompositeDomainObjectSet.create(Dependency.class, ownDependencies);
        inheritedDependencies.all(Actions.<Dependency>toAction(veto));
        inheritedDependencies.whenObjectRemoved(Actions.<Dependency>toAction(veto));
=======
        inheritedDependencies = new CompositeDomainObjectSet<Dependency>(Dependency.class).addCollection(ownDependencies);
>>>>>>> 38d618b8

        allDependencies = new DefaultDependencySet(String.format("%s all dependencies", getDisplayName()), inheritedDependencies);

        DefaultDomainObjectSet<PublishArtifact> ownArtifacts = new DefaultDomainObjectSet<PublishArtifact>(PublishArtifact.class);
<<<<<<< HEAD
        ownArtifacts.beforeChange(veto);
=======
        ownArtifacts.beforeChange(new VetoContainerChangeAction());

>>>>>>> 38d618b8
        artifacts = new DefaultPublishArtifactSet(String.format("%s artifacts", getDisplayName()), ownArtifacts);
        inheritedArtifacts = CompositeDomainObjectSet.create(PublishArtifact.class, ownArtifacts);
        allArtifacts = new DefaultPublishArtifactSet(String.format("%s all artifacts", getDisplayName()), inheritedArtifacts);
    }

    public String getName() {
        return name;
    }

    public State getState() {
        synchronized (lock) {
            return state;
        }
    }

    public ModuleInternal getModule() {
        return metaDataProvider.getModule();
    }

    public boolean isVisible() {
        return visibility == Visibility.PUBLIC;
    }

    public Configuration setVisible(boolean visible) {
        validateMutation();
        this.visibility = visible ? Visibility.PUBLIC : Visibility.PRIVATE;
        return this;
    }

    public Set<Configuration> getExtendsFrom() {
        return Collections.unmodifiableSet(extendsFrom);
    }

    public Configuration setExtendsFrom(Iterable<Configuration> extendsFrom) {
        validateMutation();
        for (Configuration configuration : this.extendsFrom) {
            inheritedArtifacts.removeCollection(configuration.getAllArtifacts());
            inheritedDependencies.removeCollection(configuration.getAllDependencies());
        }
        this.extendsFrom = new HashSet<Configuration>();
        for (Configuration configuration : extendsFrom) {
            extendsFrom(configuration);
        }
        return this;
    }

    public Configuration extendsFrom(Configuration... extendsFrom) {
        validateMutation();
        for (Configuration configuration : extendsFrom) {
            if (configuration.getHierarchy().contains(this)) {
                throw new InvalidUserDataException(String.format(
                        "Cyclic extendsFrom from %s and %s is not allowed. See existing hierarchy: %s", this,
                        configuration, configuration.getHierarchy()));
            }
            this.extendsFrom.add(configuration);
            inheritedArtifacts.addCollection(configuration.getAllArtifacts());
            inheritedDependencies.addCollection(configuration.getAllDependencies());
        }
        return this;
    }

    public boolean isTransitive() {
        return transitive;
    }

    public Configuration setTransitive(boolean transitive) {
        validateMutation();
        this.transitive = transitive;
        return this;
    }

    public String getDescription() {
        return description;
    }

    public Configuration setDescription(String description) {
        this.description = description;
        return this;
    }

    public Set<Configuration> getHierarchy() {
        Set<Configuration> result = WrapUtil.<Configuration>toLinkedSet(this);
        collectSuperConfigs(this, result);
        return result;
    }

    private void collectSuperConfigs(Configuration configuration, Set<Configuration> result) {
        for (Configuration superConfig : configuration.getExtendsFrom()) {
            if (result.contains(superConfig)) {
                result.remove(superConfig);
            }
            result.add(superConfig);
            collectSuperConfigs(superConfig, result);
        }
    }

    public Set<Configuration> getAll() {
        return configurationsProvider.getAll();
    }

    public Set<File> resolve() {
        return getFiles();
    }

    public Set<File> getFiles() {
        return fileCollection(Specs.SATISFIES_ALL).getFiles();
    }

    public Set<File> files(Dependency... dependencies) {
        return fileCollection(dependencies).getFiles();
    }

    public Set<File> files(Closure dependencySpecClosure) {
        return fileCollection(dependencySpecClosure).getFiles();
    }

    public Set<File> files(Spec<? super Dependency> dependencySpec) {
        return fileCollection(dependencySpec).getFiles();
    }

    public FileCollection fileCollection(Spec<? super Dependency> dependencySpec) {
        return new ConfigurationFileCollection(dependencySpec);
    }

    public FileCollection fileCollection(Closure dependencySpecClosure) {
        return new ConfigurationFileCollection(dependencySpecClosure);
    }

    public FileCollection fileCollection(Dependency... dependencies) {
        return new ConfigurationFileCollection(WrapUtil.toLinkedSet(dependencies));
    }

    public void includedInResolveResult() {
        includedInResult = true;
        for (Configuration configuration : extendsFrom) {
            ((ConfigurationInternal) configuration).includedInResolveResult();
        }
    }

    public ResolvedConfiguration getResolvedConfiguration() {
        resolveNow();
        return cachedResolverResults.getResolvedConfiguration();
    }

    private void resolveNow() {
        synchronized (lock) {
            if (state == State.UNRESOLVED) {
                DependencyResolutionListener broadcast = getDependencyResolutionBroadcast();
                ResolvableDependencies incoming = getIncoming();
                broadcast.beforeResolve(incoming);
                cachedResolverResults = resolver.resolve(this);
                for (Configuration configuration : extendsFrom) {
                    ((ConfigurationInternal) configuration).includedInResolveResult();
                }
                if (cachedResolverResults.getResolvedConfiguration().hasError()) {
                    state = State.RESOLVED_WITH_FAILURES;
                } else {
                    state = State.RESOLVED;
                }
                broadcast.afterResolve(incoming);
            }
        }
    }

    public TaskDependency getBuildDependencies() {
        return allDependencies.getBuildDependencies();
    }

    /**
     * {@inheritDoc}
     */
    public TaskDependency getTaskDependencyFromProjectDependency(final boolean useDependedOn, final String taskName) {
        if (useDependedOn) {
            return new TasksFromProjectDependencies(taskName, getAllDependencies());
        } else {
            return new TasksFromDependentProjects(taskName, getName());
        }
    }

    public DependencySet getDependencies() {
        return dependencies;
    }

    public DependencySet getAllDependencies() {
        return allDependencies;
    }

    public PublishArtifactSet getArtifacts() {
        return artifacts;
    }

    public PublishArtifactSet getAllArtifacts() {
        return allArtifacts;
    }

    public Set<ExcludeRule> getExcludeRules() {
        return Collections.unmodifiableSet(excludeRules);
    }

    public void setExcludeRules(Set<ExcludeRule> excludeRules) {
        validateMutation();
        this.excludeRules = excludeRules;
    }

    public DefaultConfiguration exclude(Map<String, String> excludeRuleArgs) {
        validateMutation();
        excludeRules.add(new ExcludeRuleNotationParser().parseNotation(excludeRuleArgs)); //TODO SF try using ExcludeRuleContainer
        return this;
    }

    public String getUploadTaskName() {
        return Configurations.uploadTaskName(getName());
    }

    public String getDisplayName() {
        return String.format("configuration '%s'", path);
    }

    public ResolvableDependencies getIncoming() {
        return resolvableDependencies;
    }

    public Configuration copy() {
        return createCopy(getDependencies(), false);
    }

    public Configuration copyRecursive() {
        return createCopy(getAllDependencies(), true);
    }

    public Configuration copy(Spec<? super Dependency> dependencySpec) {
        return createCopy(CollectionUtils.filter(getDependencies(), dependencySpec), false);
    }

    public Configuration copyRecursive(Spec<? super Dependency> dependencySpec) {
        return createCopy(CollectionUtils.filter(getAllDependencies(), dependencySpec), true);
    }

    private DefaultConfiguration createCopy(Set<Dependency> dependencies, boolean recursive) {
        DetachedConfigurationsProvider configurationsProvider = new DetachedConfigurationsProvider();
        DefaultConfiguration copiedConfiguration = new DefaultConfiguration(path + "Copy", name + "Copy",
                configurationsProvider, resolver, listenerManager, metaDataProvider, resolutionStrategy.copy());
        configurationsProvider.setTheOnlyConfiguration(copiedConfiguration);
        // state, cachedResolvedConfiguration, and extendsFrom intentionally not copied - must re-resolve copy
        // copying extendsFrom could mess up dependencies when copy was re-resolved

        copiedConfiguration.visibility = visibility;
        copiedConfiguration.transitive = transitive;
        copiedConfiguration.description = description;

        copiedConfiguration.getArtifacts().addAll(getAllArtifacts());

        // todo An ExcludeRule is a value object but we don't enforce immutability for DefaultExcludeRule as strong as we
        // should (we expose the Map). We should provide a better API for ExcludeRule (I don't want to use unmodifiable Map).
        // As soon as DefaultExcludeRule is truly immutable, we don't need to create a new instance of DefaultExcludeRule.
        Set<Configuration> excludeRuleSources = new LinkedHashSet<Configuration>();
        excludeRuleSources.add(this);
        if (recursive) {
            excludeRuleSources.addAll(getHierarchy());
        }

        for (Configuration excludeRuleSource : excludeRuleSources) {
            for (ExcludeRule excludeRule : excludeRuleSource.getExcludeRules()) {
                copiedConfiguration.excludeRules.add(new DefaultExcludeRule(excludeRule.getGroup(), excludeRule.getModule()));
            }
        }

        DomainObjectSet<Dependency> copiedDependencies = copiedConfiguration.getDependencies();
        for (Dependency dependency : dependencies) {
            copiedDependencies.add(dependency.copy());
        }
        return copiedConfiguration;
    }

    public Configuration copy(Closure dependencySpec) {
        return copy(Specs.<Dependency>convertClosureToSpec(dependencySpec));
    }

    public Configuration copyRecursive(Closure dependencySpec) {
        return copyRecursive(Specs.<Dependency>convertClosureToSpec(dependencySpec));
    }

    public DependencyResolutionListener getDependencyResolutionBroadcast() {
        return resolutionListenerBroadcast.getSource();
    }

    public ResolutionStrategyInternal getResolutionStrategy() {
        return resolutionStrategy;
    }

    public String getPath() {
        return path;
    }

    public Configuration resolutionStrategy(Closure closure) {
        ConfigureUtil.configure(closure, resolutionStrategy);
        return this;
    }

    private void validateMutation() {
        if (getState() != State.UNRESOLVED) {
            throw new InvalidUserDataException(String.format("Cannot change %s after it has been resolved.", getDisplayName()));
        }
        if (includedInResult) {
            DeprecationLogger.nagUserOfDeprecatedBehaviour(String.format("Attempting to change %s after it has been included in dependency resolution", getDisplayName()));
        }
    }

    class ConfigurationFileCollection extends AbstractFileCollection {
        private Spec<? super Dependency> dependencySpec;

        private ConfigurationFileCollection(Spec<? super Dependency> dependencySpec) {
            this.dependencySpec = dependencySpec;
        }

        public ConfigurationFileCollection(Closure dependencySpecClosure) {
            this.dependencySpec = Specs.convertClosureToSpec(dependencySpecClosure);
        }

        public ConfigurationFileCollection(final Set<Dependency> dependencies) {
            this.dependencySpec = new Spec<Dependency>() {
                public boolean isSatisfiedBy(Dependency element) {
                    return dependencies.contains(element);
                }
            };
        }

        @Override
        public TaskDependency getBuildDependencies() {
            return DefaultConfiguration.this.getBuildDependencies();
        }

        public Spec<? super Dependency> getDependencySpec() {
            return dependencySpec;
        }

        public String getDisplayName() {
            return String.format("%s dependencies", DefaultConfiguration.this);
        }

        public Set<File> getFiles() {
            synchronized (lock) {
                ResolvedConfiguration resolvedConfiguration = getResolvedConfiguration();
                if (getState() == State.RESOLVED_WITH_FAILURES) {
                    resolvedConfiguration.rethrowFailure();
                }
                return resolvedConfiguration.getFiles(dependencySpec);
            }
        }
    }

    /**
     * Print a formatted representation of a Configuration
     */
    public String dump() {
        StringBuilder reply = new StringBuilder();

        reply.append("\nConfiguration:");
        reply.append("  class='" + this.getClass() + "'");
        reply.append("  name='" + this.getName() + "'");
        reply.append("  hashcode='" + this.hashCode() + "'");

        reply.append("\nLocal Dependencies:");
        if (getDependencies().size() > 0) {
            for (Dependency d : getDependencies()) {
                reply.append("\n   " + d);
            }
        } else {
            reply.append("\n   none");
        }

        reply.append("\nLocal Artifacts:");
        if (getArtifacts().size() > 0) {
            for (PublishArtifact a : getArtifacts()) {
                reply.append("\n   " + a);
            }
        } else {
            reply.append("\n   none");
        }

        reply.append("\nAll Dependencies:");
        if (getAllDependencies().size() > 0) {
            for (Dependency d : getAllDependencies()) {
                reply.append("\n   " + d);
            }
        } else {
            reply.append("\n   none");
        }


        reply.append("\nAll Artifacts:");
        if (getAllArtifacts().size() > 0) {
            for (PublishArtifact a : getAllArtifacts()) {
                reply.append("\n   " + a);
            }
        } else {
            reply.append("\n   none");
        }

        return reply.toString();
    }

    private class VetoContainerChangeAction implements Runnable {
        public void run() {
            validateMutation();
        }
    }

    private class ConfigurationResolvableDependencies implements ResolvableDependencies {
        public String getName() {
            return name;
        }

        public String getPath() {
            return path;
        }

        @Override
        public String toString() {
            return String.format("dependencies '%s'", path);
        }

        public FileCollection getFiles() {
            return DefaultConfiguration.this.fileCollection(Specs.<Dependency>satisfyAll());
        }

        public DependencySet getDependencies() {
            return getAllDependencies();
        }

        public void beforeResolve(Action<? super ResolvableDependencies> action) {
            resolutionListenerBroadcast.add("beforeResolve", action);
        }

        public void beforeResolve(Closure action) {
            resolutionListenerBroadcast.add(new ClosureBackedMethodInvocationDispatch("beforeResolve", action));
        }

        public void afterResolve(Action<? super ResolvableDependencies> action) {
            resolutionListenerBroadcast.add("afterResolve", action);
        }

        public void afterResolve(Closure action) {
            resolutionListenerBroadcast.add(new ClosureBackedMethodInvocationDispatch("afterResolve", action));
        }

        public ResolutionResult getResolutionResult() {
            DefaultConfiguration.this.resolveNow();
            return DefaultConfiguration.this.cachedResolverResults.getResolutionResult();
        }
    }

}<|MERGE_RESOLUTION|>--- conflicted
+++ resolved
@@ -30,7 +30,6 @@
 import org.gradle.api.specs.Spec;
 import org.gradle.api.specs.Specs;
 import org.gradle.api.tasks.TaskDependency;
-import org.gradle.internal.Actions;
 import org.gradle.listener.ClosureBackedMethodInvocationDispatch;
 import org.gradle.listener.ListenerBroadcast;
 import org.gradle.listener.ListenerManager;
@@ -93,23 +92,11 @@
         ownDependencies.beforeChange(veto);
 
         dependencies = new DefaultDependencySet(String.format("%s dependencies", getDisplayName()), ownDependencies);
-<<<<<<< HEAD
         inheritedDependencies = CompositeDomainObjectSet.create(Dependency.class, ownDependencies);
-        inheritedDependencies.all(Actions.<Dependency>toAction(veto));
-        inheritedDependencies.whenObjectRemoved(Actions.<Dependency>toAction(veto));
-=======
-        inheritedDependencies = new CompositeDomainObjectSet<Dependency>(Dependency.class).addCollection(ownDependencies);
->>>>>>> 38d618b8
-
         allDependencies = new DefaultDependencySet(String.format("%s all dependencies", getDisplayName()), inheritedDependencies);
 
         DefaultDomainObjectSet<PublishArtifact> ownArtifacts = new DefaultDomainObjectSet<PublishArtifact>(PublishArtifact.class);
-<<<<<<< HEAD
-        ownArtifacts.beforeChange(veto);
-=======
         ownArtifacts.beforeChange(new VetoContainerChangeAction());
-
->>>>>>> 38d618b8
         artifacts = new DefaultPublishArtifactSet(String.format("%s artifacts", getDisplayName()), ownArtifacts);
         inheritedArtifacts = CompositeDomainObjectSet.create(PublishArtifact.class, ownArtifacts);
         allArtifacts = new DefaultPublishArtifactSet(String.format("%s all artifacts", getDisplayName()), inheritedArtifacts);
